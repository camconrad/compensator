--- conflicted
+++ resolved
@@ -12,25 +12,6 @@
   AlertCircle,
   Wallet,
   WandSparkles,
-<<<<<<< HEAD
-} from "lucide-react";
-import { useState, useEffect, useCallback } from "react";
-import Link from "next/link";
-import Image from "next/image";
-import { useAccount, useChainId, useSwitchChain } from "wagmi";
-import ConnectWalletButton from "@/components/MainLayout/ConnectWalletButton";
-import Modal from "@/components/common/Modal";
-import { useGetCompensatorFactoryContract } from "@/hooks/useGetCompensatorFactoryContract";
-import { getEthersSigner } from "@/hooks/useEtherProvider";
-import { wagmiConfig } from "@/providers/WagmiRainbowKitProvider";
-import { switchChain, waitForTransactionReceipt } from "@wagmi/core";
-import toast from "react-hot-toast";
-import { mainnet } from "wagmi/chains";
-import { useGetCompensatorContract } from "@/hooks/useGetCompensatorContract";
-import { ethers } from "ethers";
-import { useGetCompoundContract } from "@/hooks/useGetCompContract";
-import BigNumber from "bignumber.js";
-=======
   Copy,
   ExternalLink,
   Clock,
@@ -53,11 +34,12 @@
 import { waitForTransactionReceipt } from "@wagmi/core"
 import toast from "react-hot-toast"
 import { mainnet } from "wagmi/chains"
-import { useGetCompensatorContract } from "@/hooks/useGetCompensator"
+import { useGetCompensatorContract } from "@/hooks/useGetCompensatorContract"
 import { ethers } from "ethers"
 import { Tabs, TabsContent, TabsList, TabsTrigger } from "@/components/ui/tabs"
 import { Button } from "@/components/ui/button"
->>>>>>> 89b68804
+import { useGetCompoundContract } from "@/hooks/useGetCompContract"
+import BigNumber from 'bignumber.js'
 
 interface UserProfile {
   name: string
@@ -89,31 +71,6 @@
 }
 
 export default function ProfilePage() {
-<<<<<<< HEAD
-  const { address, isConnected } = useAccount();
-
-  const [isError, setIsError] = useState<boolean>(false);
-  const [errorMessage, setErrorMessage] = useState<string>("");
-  const [profile, setProfile] = useState<UserProfile | null>(null);
-  const [delegations, setDelegations] = useState<Delegation[]>([]);
-  const [proposals, setProposals] = useState<Proposal[]>([]);
-  const [isProfileLoading, setIsProfileLoading] = useState<boolean>(true);
-  const [isDelegationsLoading, setIsDelegationsLoading] =
-    useState<boolean>(true);
-  const [isProposalsLoading, setIsProposalsLoading] = useState<boolean>(true);
-  const [isRewardsModalOpen, setIsRewardsModalOpen] = useState<boolean>(false);
-  const [loading, setLoading] = useState<boolean>(false);
-  const [profileName, setProfileName] = useState<string>("");
-  const [delegateAddress, setDelegateAddress] = useState<string>("");
-  const [apr, setApr] = useState<string>(""); // APR input
-  const [fundingAmount, setFundingAmount] = useState<string>("");
-  const [isFocused, setIsFocused] = useState(false);
-  const [modalKey, setModalKey] = useState<number>(Date.now()); // Unique key for modal
-  const { compensatorFactoryContract } = useGetCompensatorFactoryContract();
-  const { compoundContract } = useGetCompoundContract();
-  const { switchChainAsync } = useSwitchChain();
-  const { handleSetCompensatorContract } = useGetCompensatorContract();
-=======
   const theme = useSettingTheme()
   const { address, isConnected } = useAccount()
 
@@ -139,7 +96,7 @@
   const { compensatorFactoryContract } = useGetCompensatorFactoryContract()
   const { switchChainAsync } = useSwitchChain()
   const { handleSetCompensatorContract } = useGetCompensatorContract()
->>>>>>> 89b68804
+  const {compoundContract} = useGetCompoundContract()
 
   const loadAllData = useCallback(async () => {
     try {
@@ -289,7 +246,7 @@
           voteDirection: "for",
         },
       ]
-      setProposals(proposalData)
+      setProposals(proposalData as any)
       setIsProposalsLoading(false)
     } catch (error) {
       setIsError(true)
@@ -359,7 +316,6 @@
     try {
       const compensatorContract = await handleSetCompensatorContract(compensatorAddress)
       if (!compensatorContract) {
-<<<<<<< HEAD
         return toast.error("Compensator contract not found");
       }
 
@@ -378,24 +334,10 @@
           maxPriorityFeePerGas: feeData.maxPriorityFeePerGas,
         }
       );
-=======
-        throw new Error("Compensator contract not found")
-      }
-
-      const { provider } = await getEthersSigner(wagmiConfig)
-      const feeData = await provider.getFeeData()
-      const gas = await compensatorFactoryContract.setRewardRate.estimateGas(ethers.formatUnits(apr, 18).toString())
-      const receipt = await compensatorFactoryContract.setRewardRate(ethers.formatUnits(apr, 18).toString(), {
-        gasLimit: gas,
-        maxFeePerGas: feeData.maxFeePerGas,
-        maxPriorityFeePerGas: feeData.maxPriorityFeePerGas,
-      })
->>>>>>> 89b68804
       const transactionReceipt = await waitForTransactionReceipt(wagmiConfig, {
         hash: receipt?.hash,
       })
       if (transactionReceipt?.status === "success") {
-<<<<<<< HEAD
         toast.success("Set reward successfully");
         await handleSetFundingAmount(compensatorAddress);
       }
@@ -403,13 +345,6 @@
       console.log("error :>> ", error);
       setLoading(false);
     } finally {
-=======
-        toast.success("Set reward successfully")
-      }
-    } catch (error) {
-      console.log("error :>> ", error)
-      toast.error("Failed to set reward rate")
->>>>>>> 89b68804
     }
   }
 
@@ -540,20 +475,12 @@
         handleRewardsModalClose()
       }
     } catch (error) {
-<<<<<<< HEAD
       setLoading(false);
       console.error("Error creating compensator contract:", error);
       setIsError(true);
       setErrorMessage(
         "Failed to create Compensator contract. Please try again."
       );
-=======
-      console.error("Error creating compensator contract:", error)
-      setIsError(true)
-      setErrorMessage("Failed to create Compensator contract. Please try again.")
-    } finally {
-      setLoading(false)
->>>>>>> 89b68804
     }
   }
 
